# Multi-stage build for Angular application
FROM node:20-alpine AS build

# Set working directory
WORKDIR /app

# Copy package.json and package-lock.json (if available)
COPY package*.json ./

# Install dependencies
RUN npm ci

# Copy source code
COPY . .

# Build the Angular application for production
RUN npm run build

# Production stage
FROM nginx:alpine AS production

# Copy the built Angular application from the build stage
COPY --from=build /app/dist/chatbot-ui/browser /usr/share/nginx/html

# Create nginx configuration for Angular SPA with API proxy
RUN echo 'server {' > /etc/nginx/conf.d/default.conf && \
    echo '    listen 80;' >> /etc/nginx/conf.d/default.conf && \
    echo '    server_name localhost;' >> /etc/nginx/conf.d/default.conf && \
<<<<<<< HEAD
    echo '    root /usr/share/nginx/html;' >> /etc/nginx/conf.d/default.conf && \
    echo '    index index.html;' >> /etc/nginx/conf.d/default.conf && \
    echo '' >> /etc/nginx/conf.d/default.conf && \
    echo '    # Handle API calls - proxy to backend' >> /etc/nginx/conf.d/default.conf && \
=======
    echo '    # Handle API calls (proxy to backend)' >> /etc/nginx/conf.d/default.conf && \
>>>>>>> 5d96f19b
    echo '    location /api/ {' >> /etc/nginx/conf.d/default.conf && \
    echo '        proxy_pass http://api:80/api/;' >> /etc/nginx/conf.d/default.conf && \
    echo '        proxy_set_header Host $host;' >> /etc/nginx/conf.d/default.conf && \
    echo '        proxy_set_header X-Real-IP $remote_addr;' >> /etc/nginx/conf.d/default.conf && \
<<<<<<< HEAD
    echo '        proxy_set_header X-Forwarded-For $proxy_add_x_forwarded_for;' >> /etc/nginx/conf.d/default.conf && \
    echo '        proxy_set_header X-Forwarded-Proto $scheme;' >> /etc/nginx/conf.d/default.conf && \
    echo '        proxy_set_header Origin $http_origin;' >> /etc/nginx/conf.d/default.conf && \
    echo '        proxy_redirect off;' >> /etc/nginx/conf.d/default.conf && \
    echo '        proxy_buffering off;' >> /etc/nginx/conf.d/default.conf && \
    echo '' >> /etc/nginx/conf.d/default.conf && \
    echo '        # Handle preflight requests' >> /etc/nginx/conf.d/default.conf && \
    echo '        if ($request_method = OPTIONS) {' >> /etc/nginx/conf.d/default.conf && \
    echo '            add_header Access-Control-Allow-Origin $http_origin always;' >> /etc/nginx/conf.d/default.conf && \
    echo '            add_header Access-Control-Allow-Methods "GET, POST, PUT, DELETE, OPTIONS" always;' >> /etc/nginx/conf.d/default.conf && \
    echo '            add_header Access-Control-Allow-Headers "Authorization, Content-Type, Accept, Origin, X-Requested-With" always;' >> /etc/nginx/conf.d/default.conf && \
    echo '            add_header Access-Control-Allow-Credentials true always;' >> /etc/nginx/conf.d/default.conf && \
    echo '            add_header Access-Control-Max-Age 1728000 always;' >> /etc/nginx/conf.d/default.conf && \
    echo '            add_header Content-Length 0 always;' >> /etc/nginx/conf.d/default.conf && \
    echo '            add_header Content-Type text/plain always;' >> /etc/nginx/conf.d/default.conf && \
    echo '            return 204;' >> /etc/nginx/conf.d/default.conf && \
    echo '        }' >> /etc/nginx/conf.d/default.conf && \
    echo '    }' >> /etc/nginx/conf.d/default.conf && \
    echo '' >> /etc/nginx/conf.d/default.conf && \
    echo '    # Handle Angular SPA routing' >> /etc/nginx/conf.d/default.conf && \
=======
    echo '    }' >> /etc/nginx/conf.d/default.conf && \
>>>>>>> 5d96f19b
    echo '    location / {' >> /etc/nginx/conf.d/default.conf && \
    echo '        root /usr/share/nginx/html;' >> /etc/nginx/conf.d/default.conf && \
    echo '        index index.html;' >> /etc/nginx/conf.d/default.conf && \
    echo '        try_files $uri $uri/ /index.html;' >> /etc/nginx/conf.d/default.conf && \
    echo '    }' >> /etc/nginx/conf.d/default.conf && \
    echo '}' >> /etc/nginx/conf.d/default.conf

# Expose port 80
EXPOSE 80

# Start nginx
CMD ["nginx", "-g", "daemon off;"]<|MERGE_RESOLUTION|>--- conflicted
+++ resolved
@@ -22,46 +22,19 @@
 # Copy the built Angular application from the build stage
 COPY --from=build /app/dist/chatbot-ui/browser /usr/share/nginx/html
 
-# Create nginx configuration for Angular SPA with API proxy
+# Copy custom nginx configuration (optional)
+# COPY nginx.conf /etc/nginx/nginx.conf
+
+# Create a simple nginx configuration for Angular SPA
 RUN echo 'server {' > /etc/nginx/conf.d/default.conf && \
     echo '    listen 80;' >> /etc/nginx/conf.d/default.conf && \
     echo '    server_name localhost;' >> /etc/nginx/conf.d/default.conf && \
-<<<<<<< HEAD
-    echo '    root /usr/share/nginx/html;' >> /etc/nginx/conf.d/default.conf && \
-    echo '    index index.html;' >> /etc/nginx/conf.d/default.conf && \
-    echo '' >> /etc/nginx/conf.d/default.conf && \
-    echo '    # Handle API calls - proxy to backend' >> /etc/nginx/conf.d/default.conf && \
-=======
     echo '    # Handle API calls (proxy to backend)' >> /etc/nginx/conf.d/default.conf && \
->>>>>>> 5d96f19b
     echo '    location /api/ {' >> /etc/nginx/conf.d/default.conf && \
     echo '        proxy_pass http://api:80/api/;' >> /etc/nginx/conf.d/default.conf && \
     echo '        proxy_set_header Host $host;' >> /etc/nginx/conf.d/default.conf && \
     echo '        proxy_set_header X-Real-IP $remote_addr;' >> /etc/nginx/conf.d/default.conf && \
-<<<<<<< HEAD
-    echo '        proxy_set_header X-Forwarded-For $proxy_add_x_forwarded_for;' >> /etc/nginx/conf.d/default.conf && \
-    echo '        proxy_set_header X-Forwarded-Proto $scheme;' >> /etc/nginx/conf.d/default.conf && \
-    echo '        proxy_set_header Origin $http_origin;' >> /etc/nginx/conf.d/default.conf && \
-    echo '        proxy_redirect off;' >> /etc/nginx/conf.d/default.conf && \
-    echo '        proxy_buffering off;' >> /etc/nginx/conf.d/default.conf && \
-    echo '' >> /etc/nginx/conf.d/default.conf && \
-    echo '        # Handle preflight requests' >> /etc/nginx/conf.d/default.conf && \
-    echo '        if ($request_method = OPTIONS) {' >> /etc/nginx/conf.d/default.conf && \
-    echo '            add_header Access-Control-Allow-Origin $http_origin always;' >> /etc/nginx/conf.d/default.conf && \
-    echo '            add_header Access-Control-Allow-Methods "GET, POST, PUT, DELETE, OPTIONS" always;' >> /etc/nginx/conf.d/default.conf && \
-    echo '            add_header Access-Control-Allow-Headers "Authorization, Content-Type, Accept, Origin, X-Requested-With" always;' >> /etc/nginx/conf.d/default.conf && \
-    echo '            add_header Access-Control-Allow-Credentials true always;' >> /etc/nginx/conf.d/default.conf && \
-    echo '            add_header Access-Control-Max-Age 1728000 always;' >> /etc/nginx/conf.d/default.conf && \
-    echo '            add_header Content-Length 0 always;' >> /etc/nginx/conf.d/default.conf && \
-    echo '            add_header Content-Type text/plain always;' >> /etc/nginx/conf.d/default.conf && \
-    echo '            return 204;' >> /etc/nginx/conf.d/default.conf && \
-    echo '        }' >> /etc/nginx/conf.d/default.conf && \
     echo '    }' >> /etc/nginx/conf.d/default.conf && \
-    echo '' >> /etc/nginx/conf.d/default.conf && \
-    echo '    # Handle Angular SPA routing' >> /etc/nginx/conf.d/default.conf && \
-=======
-    echo '    }' >> /etc/nginx/conf.d/default.conf && \
->>>>>>> 5d96f19b
     echo '    location / {' >> /etc/nginx/conf.d/default.conf && \
     echo '        root /usr/share/nginx/html;' >> /etc/nginx/conf.d/default.conf && \
     echo '        index index.html;' >> /etc/nginx/conf.d/default.conf && \
@@ -73,4 +46,4 @@
 EXPOSE 80
 
 # Start nginx
-CMD ["nginx", "-g", "daemon off;"]+CMD ["nginx", "-g", "daemon off;"] 