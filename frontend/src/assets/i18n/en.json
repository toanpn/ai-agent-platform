{
  "COMMON": {
    "TITLE": "AI Agent Platform",
    "AGENTS": "Agents",
    "CHAT": "Chat",
    "LOGOUT": "Logout",
    "WELCOME": "Welcome",
    "THEME": "Theme",
    "LIGHT_THEME": "Light Theme",
    "DARK_THEME": "Dark Theme",
    "AUTO_THEME": "Auto Theme",
    "SWITCH_TO_LIGHT": "Switch to Light Theme",
    "SWITCH_TO_DARK": "Switch to Dark Theme",
    "LANGUAGE": "Language",
    "ENGLISH": "English",
    "VIETNAMESE": "Vietnamese",
    "SAVE": "Save",
    "CANCEL": "Cancel",
    "DELETE": "Delete",
    "EDIT": "Edit",
    "CREATE": "Create",
    "LOADING": "Loading...",
    "ERROR": "Error",
    "SUCCESS": "Success",
    "WARNING": "Warning",
    "INFO": "Information",
    "BACK": "Back",
    "YES": "Yes",
    "NO": "No",
    "CLOSE": "Close",
    "SUBMIT": "Submit",
    "SEARCH": "Search",
    "FILTER": "Filter",
    "ACTIONS": "Actions",
    "STATUS": "Status",
    "CREATED": "Created",
    "UPDATED": "Updated",
    "NAME": "Name",
    "DESCRIPTION": "Description",
    "TYPE": "Type",
    "ACTIVE": "Active",
    "INACTIVE": "Inactive",
    "OTHER": "other",
    "OTHERS": "others",
    "RETRY": "Retry",
    "SHARE": "Share",
    "MORE_OPTIONS": "More Options",
    "PRIVATE": "Private",
    "FULL_NAME": "Full Name"
  },
  "AUTH": {
    "LOGIN": "Login",
    "REGISTER": "Register",
    "EMAIL": "Email",
    "PASSWORD": "Password",
    "CONFIRM_PASSWORD": "Confirm Password",
    "USERNAME": "Username",
    "FIRST_NAME": "First Name",
    "LAST_NAME": "Last Name",
    "FORGOT_PASSWORD": "Forgot Password?",
    "LOGIN_BUTTON": "Sign In",
    "REGISTER_BUTTON": "Sign Up",
    "LOGIN_ERROR": "Invalid email or password",
    "REGISTER_ERROR": "Registration failed",
    "WELCOME_TITLE": "Welcome to AI Agent Platform",
    "WELCOME_SUBTITLE": "Sign in or create a new account",
    "ENTER_EMAIL": "Enter your email",
    "ENTER_PASSWORD": "Enter your password",
    "CHOOSE_USERNAME": "Choose a username",
    "ENTER_FIRST_NAME": "Enter your first name",
    "ENTER_LAST_NAME": "Enter your last name",
    "CREATE_PASSWORD": "Create a password",
    "EMAIL_REQUIRED": "Email is required",
    "VALID_EMAIL": "Please enter a valid email",
    "PASSWORD_REQUIRED": "Password is required",
    "USERNAME_REQUIRED": "Username is required",
    "FIRST_NAME_REQUIRED": "First name is required",
    "LAST_NAME_REQUIRED": "Last name is required",
    "PASSWORD_MIN_LENGTH": "Password must be at least 6 characters",
    "FILL_ALL_FIELDS": "Please fill out all fields",
    "LOGIN_SUCCESS": "Login successful",
    "HIDE_PASSWORD": "Hide password",
    "REMEMBER_ME": "Remember Me",
    "PASSWORD_MISMATCH": "Passwords do not match",
    "LOGOUT_SUCCESS": "Logout successful",
    "MIC_NOT_FOUND_ERROR": "No microphone found. Please connect a microphone and try again.",
    "MIC_GENERIC_ERROR": "An error occurred while accessing the microphone.",
    "DEFAULT_TITLE": "New Conversation",
    "NEW_CONVERSATION_TITLE": "New Conversation",
    "SIDEBAR_TITLE": "Conversations",
    "SEARCH_PLACEHOLDER": "Search conversations...",
    "AGENT_LIST_TITLE": "Assistants List",
    "AGENT_SPECIALTIES": "Specialties",
    "AGENT_CAPABILITIES": "Capabilities",
    "ADD_IMAGE": "Add Image",
    "FORMAT_CODE": "Format as Code",
    "CODE_FORMAT": "Code",
    "FORMAT_TABLE": "Format as Table",
    "TABLE_FORMAT": "Table",
    "FORMAT_LIST": "Format as List",
    "LIST_FORMAT": "List",
    "AGENT_RESPONSE_NOTE": "All agents will respond to your message",
    "PLATFORM_TITLE": "KiotViet AI Agent Platform",
    "PLATFORM_SUBTITLE": "Empowering your business with intelligent automation",
    "LOGIN_TAB": "Login",
    "REGISTER_TAB": "Register",
    "EMAIL_PLACEHOLDER": "your@example.com",
    "PASSWORD_PLACEHOLDER": "Enter your password",
    "FULL_NAME_PLACEHOLDER": "Enter your full name",
    "CONFIRM_PASSWORD_PLACEHOLDER": "Confirm your password",
    "LOGIN_BTN": "Sign In",
    "REGISTER_BTN": "Register",
    "OR_CONTINUE_WITH": "or continue with",
    "FOOTER_COPYRIGHT": "© 2025 KiotViet AI Agent Platform. All rights reserved.",
    "FOOTER_TERMS": "Terms",
    "FOOTER_PRIVACY": "Privacy",
    "FOOTER_HELP": "Help",
    "FOOTER_CONTACT": "Contact",
    "FULL_NAME": "Full Name"
  },
  "CHAT": {
    "NEW_CHAT": "New Chat",
    "SEND_MESSAGE": "Send Message",
    "TYPE_MESSAGE": "Type your message...",
    "ATTACH_FILE": "Attach File",
    "CONVERSATIONS": "Conversations",
    "NO_CONVERSATIONS": "No conversations yet",
    "LOADING": "Loading...",
    "ERROR_LOADING": "Error loading messages",
    "SEND": "Send",
    "UPLOAD_FILE": "Upload File",
    "FILE_TOO_LARGE": "File is too large",
    "INVALID_FILE_TYPE": "Invalid file type",
    "MESSAGE_SENT": "Message sent",
    "MESSAGE_ERROR": "Error sending message",
    "CONVERSATION_DELETED": "Conversation deleted",
    "DELETE_CONVERSATION": "Delete conversation",
    "CONFIRM_DELETE": "Are you sure you want to delete this conversation?",
    "START_CHAT": "Start Chat with this Agent",
    "START_NEW_CHAT": "Start a new conversation",
    "MESSAGE": "Message",
    "MESSAGES": "Messages",
    "YOU": "You",
    "ASSISTANT": "Assistant",
    "ASSISTANT_THINKING": "Assistant is thinking...",
    "NO_MESSAGES": "No messages yet",
    "SEND_MESSAGE_ERROR": "Failed to send message",
    "LOAD_CONVERSATION_ERROR": "Failed to load conversation",
    "DELETE_CONVERSATION_ERROR": "Failed to delete conversation",
    "DELETE_CONVERSATION_SUCCESS": "Conversation deleted successfully",
    "CONFIRM_DELETE_CONVERSATION": "Are you sure you want to delete this conversation?",
    "FILE_UPLOAD_ERROR": "Failed to upload file",
    "FILE_UPLOAD_SUCCESS": "File uploaded successfully",
    "UNSUPPORTED_FILE_TYPE": "Unsupported file type",
    "ENHANCE_PROMPT": "Enhance Prompt",
    "ENHANCING_PROMPT": "Enhancing prompt...",
    "PROMPT_ENHANCED_SUCCESS": "Prompt enhanced successfully",
    "PROMPT_ENHANCED_ERROR": "Failed to enhance prompt",
    "START_LISTENING": "Start listening",
    "STOP_LISTENING": "Stop listening",
    "SPEECH_ERROR": "Speech recognition error: {{error}}",
    "TTS_ENABLE": "Enable text-to-speech",
    "TTS_DISABLE": "Disable text-to-speech",
    "DEFAULT_AGENT_NAME": "Assistant",
    "MIC_PERMISSION_ERROR": "Microphone permission denied. Please allow microphone access in your browser settings.",
    "MIC_NOT_FOUND_ERROR": "No microphone found. Please connect a microphone and try again.",
    "MIC_GENERIC_ERROR": "An error occurred while accessing the microphone.",
    "DEFAULT_TITLE": "New Conversation",
    "NEW_CONVERSATION_TITLE": "New Conversation",
    "SIDEBAR_TITLE": "Conversations",
    "SEARCH_PLACEHOLDER": "Search conversations...",
    "AGENT_LIST_TITLE": "Assistants List",
    "AGENT_SPECIALTIES": "Specialties",
    "AGENT_CAPABILITIES": "Capabilities",
    "ADD_IMAGE": "Add Image",
    "FORMAT_CODE": "Format as Code",
    "CODE_FORMAT": "Code",
    "FORMAT_TABLE": "Format as Table",
    "TABLE_FORMAT": "Table",
    "FORMAT_LIST": "Format as List",
    "LIST_FORMAT": "List",
    "AGENT_RESPONSE_NOTE": "All agents will respond to your message",
    "SUGGESTED_PROMPTS": {
      "COMPETITORS": "Tell me more about your competitors",
      "SEO": "I need help with SEO strategy",
      "MARKETING_MIX": "What's my ideal marketing mix?",
      "CONVERSION_RATE": "How to improve conversion rate?"
    }
  },
  "AGENTS": {
    "CREATE_AGENT": "Create Agent",
    "EDIT_AGENT": "Edit Agent",
    "DELETE_AGENT": "Delete Agent",
    "AGENT_NAME": "Agent Name",
    "AGENT_DESCRIPTION": "Description",
    "AGENT_MODEL": "Model",
    "AGENT_TOOLS": "Tools",
    "SAVE": "Save",
    "CANCEL": "Cancel",
    "DELETE": "Delete",
    "NO_AGENTS": "No agents found",
    "CREATE_FIRST_AGENT": "Create your first agent",
    "AGENT_LIST": "Agent List",
    "AGENT_DETAILS": "Agent Details",
    "AGENT_SETTINGS": "Agent Settings",
    "AGENT_PERFORMANCE": "Performance",
    "AGENT_LOGS": "Logs",
    "AGENT_STATUS": "Status",
    "AGENT_ACTIVE": "Active",
    "AGENT_INACTIVE": "Inactive",
    "AGENT_CREATED": "Agent created successfully",
    "AGENT_UPDATED": "Agent updated successfully",
    "AGENT_DELETED": "Agent deleted successfully",
    "CONFIRM_DELETE_AGENT": "Are you sure you want to delete this agent?",
    "ENTER_AGENT_NAME": "Enter agent name",
    "ENTER_AGENT_DESCRIPTION": "Enter agent description",
    "SELECT_MODEL": "Select model",
    "SELECT_TOOLS": "Select tools",
    "DEPARTMENT": "Department",
    "INSTRUCTIONS": "Instructions",
    "OPTIONAL": "Optional",
    "SAVE_CHANGES": "Save Changes",
    "CREATE_NEW_AGENT": "Create New Agent",
    "LOADING_AGENT": "Loading agent details...",
    "CREATING_AGENT": "Creating agent...",
    "FAILED_LOAD_AGENT": "Failed to load agent data.",
    "FAILED_UPDATE_AGENT": "Failed to update agent.",
    "FAILED_CREATE_AGENT": "Failed to create agent.",
    "FAILED_LOAD_TOOLS": "Failed to load tools. Please try again.",
    "INVALID_AGENT_ID": "Invalid agent ID",
    "AGENT_ID_NOT_PROVIDED": "Agent ID not provided",
    "SELECT_DEPARTMENT": "Select department",
    "DESCRIBE_AGENT": "Describe what this agent does",
    "ENTER_INSTRUCTIONS": "Enter specific instructions for the agent",
    "INSTRUCTIONS_HELP": "Provide detailed instructions on how this agent should behave and respond.",
    "TOOLS_HELP": "Select the tools this agent can use to perform tasks.",
    "NAME_REQUIRED": "Name is required",
    "NAME_MIN_LENGTH": "Name must be at least 3 characters",
    "NAME_MAX_LENGTH": "Name cannot exceed 50 characters",
    "DEPARTMENT_REQUIRED": "Department is required",
    "DESCRIPTION_MAX_LENGTH": "Description cannot exceed 500 characters",
    "INSTRUCTIONS_MAX_LENGTH": "Instructions cannot exceed 1000 characters",
    "FUNCTIONS": "Functions",
    "FILES": {
      "TITLE": "Agent Files",
      "SELECT_FILE": "Select File",
      "UPLOAD": "Upload",
      "SELECTED": "Selected",
      "DELETE": "Delete file",
      "NO_FILES": "No files have been uploaded for this agent yet.",
      "UPLOAD_SUCCESS": "File uploaded successfully.",
      "UPLOAD_ERROR": "Failed to upload file. Please try again.",
      "DELETE_SUCCESS": "File deleted successfully.",
      "DELETE_ERROR": "Failed to delete file. Please try again.",
      "DELETE_CONFIRM_TITLE": "Confirm Deletion",
      "DELETE_CONFIRM_TEXT": "Are you sure you want to delete this file? This action cannot be undone.",
      "REMOVE_SELECTED": "Remove selected file",
      "UPLOADING": "Uploading...",
      "UPLOAD_FILES": "Upload Files",
      "UPLOAD_TITLE": "Nạp tài liệu",
      "DRAG_AND_DROP": "Drag files here or ",
      "BROWSE_LINK": "click to browse",
      "SUPPORTED_FORMATS": "Supported formats: PDF, DOC, DOCX, XLS, XLSX, PPT, TXT, CSV, Images, Code files",
      "SIZE_LIMIT": "Max 50MB per file, 500MB total",
      "BROWSE": "Browse Files",
      "PROCESSING": "Processing..."
    },
    "CREATED_BY": "Created by",
    "LAST_UPDATED": "Last Updated",
    "MAIN_ROUTER": "Main Router",
    "INDEXED": "Indexed",
    "NOT_INDEXED": "Not Indexed",
    "BACK_TO_AGENTS": "Back to Agents",
    "START_CHAT_WITH_AGENT": "Start Chat with this Agent",
    "AGENT_TYPE": "Agent Type",
    "CREATE_AGENT_ERROR": "Failed to create agent",
    "UPDATE_AGENT_ERROR": "Failed to update agent",
    "DELETE_AGENT_ERROR": "Failed to delete agent",
    "LOAD_AGENTS_ERROR": "Failed to load agents",
    "LOAD_AGENT_ERROR": "Failed to load agent",
    "LIST_TITLE": "Virtual Assistant List",
    "LIST_SUBTITLE": "Manage and configure your own virtual assistants",
    "SEARCH_PLACEHOLDER": "Search assistants...",
    "DEPARTMENT_FILTER_LABEL": "Department",
    "STATUS_FILTER_LABEL": "Status",
    "ALL_DEPARTMENTS": "All Departments",
    "ALL_STATUSES": "All Statuses",
    "STATUS_PUBLIC": "Public",
    "STATUS_PRIVATE": "Private",
    "DESCRIPTION_REQUIRED": "Agent description is required",
    "TYPE_REQUIRED": "Agent type is required",
    "TOOLS": {
      "CONNECTED": "Connected",
      "MORE": "more",
      "COMING_SOON": "Coming Soon"
    },
    "READY_TO_USE": "Your agent is ready to use",
    "CREATE_SUCCESS_NOTIFICATION": "Agent created successfully",
    "UPDATE_SUCCESS_NOTIFICATION": "Agent updated successfully",
    "BACK_TO_LIST": "Back to list",
    "START_CHAT": "Start Chat",
    "LLM_CONFIG": "LLM Configuration",
    "TEMPERATURE": "Temperature",
    "MAX_TOKENS": "Max Tokens",
    "SYSTEM_PROMPT": "System Prompt",
    "ENHANCE_DESCRIPTION": "Enhance description with AI",
    "DESCRIPTION_ENHANCED_SUCCESS": "Description enhanced successfully!",
    "DESCRIPTION_ENHANCED_ERROR": "Failed to enhance description.",
    "INSTRUCTION_ENHANCED_SUCCESS": "Instruction enhanced successfully!",
    "INSTRUCTION_ENHANCED_ERROR": "Failed to enhance instruction.",
    "ENHANCE_INSTRUCTION": "Enhance instruction with AI",
    "CONNECT": "Connect",
    "DISCONNECT": "Disconnect",
    "CONNECTED": "Connected",
    "LOADING_TOOLS": "Loading available tools...",
    "NO_TOOLS_AVAILABLE": "No tools available",
    "NO_TOOLS_DESCRIPTION": "No tools are currently available for this agent.",
    "REQUIRES_CONFIGURATION": "Requires configuration",
    "TOOLS_CONFIG": {
      "TITLE": "Tool Configuration",
      "INSTRUCTION": "Please configure the required parameters for this tool:",
      "FIELD_REQUIRED": "This field is required",
      "SAVE_SUCCESS": "Tool configuration saved successfully",
      "SAVE_ERROR": "Failed to save tool configuration",
      "NO_CONFIG_NEEDED": "This tool is ready to use without additional configuration.",
      "SAVE_CHANGES": "Save Changes",
      "CANCEL": "Cancel",
      "INVALID_JSON": "Invalid JSON format"
    },
    "LLM": {
      "TITLE": "LLM Configuration",
      "MODEL": "Model",
      "TEMPERATURE": "Temperature",
      "CURRENT_VALUE": "Current value",
      "TEMPERATURE_TOOLTIPS": {
        "CREATIVE": "Creative",
        "BALANCED": "Balanced",
        "PRECISE": "Precise",
        "CREATIVE_HINT": "More creative and random",
        "BALANCED_HINT": "Balanced creativity and determinism",
        "PRECISE_HINT": "More focused and deterministic"
      }
    },
    "BASIC_INFO": "Basic Information",
    "TOOL_INTEGRATION": "Tool Integration",
    "TOOLS_TITLE": "Tools",
    "TOOLS_DESCRIPTION": "Connect tools to extend your agent's capabilities.",
    "SYSTEM_PROMPT_PLACEHOLDER": "e.g., You are a helpful assistant.",
    "COMING_SOON": "Coming Soon",
    "KNOWLEDGE_BASE_TITLE": "Knowledge Base",
    "KNOWLEDGE_BASE_DESCRIPTION": "Upload files to provide your agent with specific knowledge.",
    "ADD_FILES": "Add Files"
  },
  "FILES": {
    "FILES": "Files",
    "FILE": "File",
    "UPLOAD_FILE": "Upload File",
    "UPLOAD_FILES": "Upload Files",
    "FILE_NAME": "File Name",
    "FILE_SIZE": "File Size",
    "FILE_TYPE": "File Type",
    "UPLOAD_DATE": "Upload Date",
    "NO_FILES": "No files uploaded",
    "UPLOAD_NEW_FILE": "Upload a new file",
    "FILE_UPLOADED": "File uploaded successfully",
    "FILE_DELETED": "File deleted successfully",
    "UPLOAD_FILE_ERROR": "Failed to upload file",
    "DELETE_FILE_ERROR": "Failed to delete file",
    "LOAD_FILES_ERROR": "Failed to load files",
    "CONFIRM_DELETE_FILE": "Are you sure you want to delete this file?",
    "FILE_TOO_LARGE": "File is too large",
    "UNSUPPORTED_FILE_TYPE": "Unsupported file type",
    "DRAG_AND_DROP": "Drag and drop files here, or click to select",
    "SELECT_FILES": "Select Files",
    "TITLE": "Files",
    "SELECT_FILE": "Select File to Upload",
    "SELECTED": "Selected",
    "REMOVE_SELECTED": "Remove selected file",
    "UPLOADING": "Uploading...",
    "UPLOAD_SUCCESS": "File uploaded successfully.",
    "UPLOAD_TITLE": "Knowledge",
    "DRAG_AND_DROP": "Drag files here or click to browse",
    "SUPPORTED_FORMATS": "Supported formats: PDF, DOC, DOCX, XLS, XLSX, PPT, TXT, CSV, Images, Code files",
    "SIZE_LIMIT": "Max 50MB per file, 500MB total",
    "BROWSE": "Browse Files",
    "UPLOAD_AREA_TITLE": "Upload Files"
  },
  "NAVIGATION": {
    "HOME": "Home",
    "CHAT": "Chat",
    "AGENTS": "Agents",
    "FILES": "Files",
    "SETTINGS": "Settings",
    "PROFILE": "Profile",
    "DASHBOARD": "Dashboard"
  },
  "VALIDATION": {
    "REQUIRED": "This field is required",
    "EMAIL": "Please enter a valid email address",
    "MIN_LENGTH": "Minimum length is {{min}} characters",
    "MAX_LENGTH": "Maximum length is {{max}} characters",
    "PATTERN": "Please enter a valid value",
    "PASSWORD_MISMATCH": "Passwords do not match.",
    "INVALID_FORMAT": "Invalid format",
    "EMAIL_REQUIRED": "Email is required.",
    "PASSWORD_REQUIRED": "Password is required.",
    "FULL_NAME_REQUIRED": "Full name is required.",
    "PASSWORD_MIN_LENGTH": "Password must be at least 6 characters.",
    "CONFIRM_PASSWORD_REQUIRED": "Password confirmation is required.",
    "EMAIL_INVALID": "Please enter a valid email address."
  },
  "ERRORS": {
    "NETWORK_ERROR": "Network error. Please check your connection.",
    "SERVER_ERROR": "Server error. Please try again later.",
    "UNAUTHORIZED": "You are not authorized to perform this action.",
    "FORBIDDEN": "Access denied.",
    "NOT_FOUND": "The requested resource was not found.",
    "TIMEOUT": "Request timed out. Please try again.",
<<<<<<< HEAD
    "UNKNOWN_ERROR": "An unknown error occurred."
  },
  "AGENT_FORM": {
    "CREATE_AGENT_TITLE": "Create New Agent"
=======
    "UNKNOWN_ERROR": "An unknown error occurred.",
    "UNKNOWN": "An unknown error occurred."
>>>>>>> ef7b4540
  }
}<|MERGE_RESOLUTION|>--- conflicted
+++ resolved
@@ -416,14 +416,7 @@
     "FORBIDDEN": "Access denied.",
     "NOT_FOUND": "The requested resource was not found.",
     "TIMEOUT": "Request timed out. Please try again.",
-<<<<<<< HEAD
-    "UNKNOWN_ERROR": "An unknown error occurred."
-  },
-  "AGENT_FORM": {
-    "CREATE_AGENT_TITLE": "Create New Agent"
-=======
     "UNKNOWN_ERROR": "An unknown error occurred.",
     "UNKNOWN": "An unknown error occurred."
->>>>>>> ef7b4540
   }
 }