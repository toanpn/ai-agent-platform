--- conflicted
+++ resolved
@@ -3,11 +3,7 @@
 		<div class="logo">
 			<img src="assets/icons/logo.svg" alt="AI Agent Platform Logo" />
 		</div>
-<<<<<<< HEAD
 		<a href="https://kiotviet.space" class="logo-text" style="text-decoration: none;">KiotViet AI Platform</a>
-=======
-		<a href="https://kiotviet.space" class="logo-text">KiotViet AI</a>
->>>>>>> ee00b70d
 	</div>
 	<span class="spacer"></span>
 
